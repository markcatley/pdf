--- conflicted
+++ resolved
@@ -40,12 +40,12 @@
             }
         }
     }
-    bail!("not found!");
+    bail!(ErrorKind::PageNotFound {page_nr: page_nr});
 }
     
 // tail call to trick borrowck
 fn update_pages(pages: &mut Pages, mut offset: i32, page_nr: i32, page: Page) -> Result<()>  {
-    for (i, kid) in &mut pages.kids.enumerate() {
+    for (i, mut kid) in &mut pages.kids.iter_mut().enumerate() {
         println!("{}/{} {:?}", offset, page_nr, kid);
         match *kid {
             PagesNode::Tree(ref mut t) => {
@@ -134,41 +134,13 @@
     }
     pub fn get_page(&self, n: i32) -> Result<&Page> {
         if n >= self.get_num_pages()? {
-            Err(ErrorKind::PageOutOfBounds {page_nr: n, max: self.get_num_pages()?}.into())
-        } else {
-            self.find_page(n, 0, &self.trailer.root.pages)
-        }
-<<<<<<< HEAD
-    }
-    fn find_page<'a>(&'a self, page_nr: i32, mut offset: i32, pages: &'a Pages) -> Result<&'a Page> {
-        for kid in &pages.kids {
-            println!("{}/{} {:?}", offset, page_nr, kid);
-            match *kid {
-                PagesNode::Tree(ref t) => {
-                    if offset + t.count < page_nr {
-                        offset += t.count;
-                    } else {
-                        self.find_page(page_nr, offset, t)?;
-                    }
-                },
-                PagesNode::Leaf(ref p) => {
-                    if offset < page_nr {
-                        offset += 1;
-                    } else {
-                        assert_eq!(offset, page_nr);
-                        return Ok(p);
-                    }
-                }
-            }
-        }
-        bail!(ErrorKind::PageNotFound {page_nr: page_nr});
-=======
+            return Err(ErrorKind::PageOutOfBounds {page_nr: n, max: self.get_num_pages()?}.into());
+        }
         find_page(&self.trailer.root.pages, 0, n)
     }
     
     pub fn update_page(&mut self, page_nr: i32, page: Page) -> Result<()> {
         update_pages(&mut self.trailer.root.pages, 0, page_nr, page)
->>>>>>> a8114f63
     }
 }
 
